--- conflicted
+++ resolved
@@ -1,18 +1,20 @@
 'use strict';
 
-var _         = require('lodash');
-var Bluebird  = require('bluebird');
-var fs        = require('fs');
-var Migration = require('./lib/migration');
-var path      = require('path');
-var redefine  = require('redefine');
-var EventEmitter = require('events');
-
-<<<<<<< HEAD
+var _            = require('lodash');
+var Bluebird     = require('bluebird');
+var fs           = require('fs');
+var Migration    = require('./lib/migration');
+var path         = require('path');
+var redefine     = require('redefine');
+var EventEmitter = require('events').EventEmitter;
+
 /**
  * @class Umzug
+ * @extends EventEmitter
  */
 var Umzug = module.exports = redefine.Class(/** @lends Umzug.prototype */ {
+  extend: EventEmitter,
+
   /**
    * Constructs Umzug instance.
    *
@@ -40,11 +42,6 @@
    * modify the function.
    * @constructs Umzug
    */
-=======
-var Umzug = module.exports = redefine.Class({
-  extend: EventEmitter.EventEmitter,
-
->>>>>>> 659c809f
   constructor: function (options) {
     this.options = _.assign({
       storage:        'json',
@@ -67,7 +64,7 @@
 
     this.storage = this._initStorage();
 
-    EventEmitter.EventEmitter.call(this);
+    EventEmitter.call(this);
   },
 
   /**
