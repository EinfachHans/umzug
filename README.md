--- conflicted
+++ resolved
@@ -7,11 +7,7 @@
 ## Storages
 
 ### JSON
-<<<<<<< HEAD
-Using the `json` storage will create a JSON file which will contain an array with all the executed migrations. You can specify the path to the file. The default for that is `umzug.json` in the working directory of the process.
-=======
-Using the [`json` storage](lib/storages/json.js) will create a JSON file which will contain an array with all the executed migrations. You can specify the path to the file. The default for that is `migrator.json` in the working directory of the process.
->>>>>>> e8243ff0
+Using the [`json` storage](lib/storages/json.js) will create a JSON file which will contain an array with all the executed migrations. You can specify the path to the file. The default for that is `umzug.json` in the working directory of the process.
 
 #### Options
 
